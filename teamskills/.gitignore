--- conflicted
+++ resolved
@@ -40,12 +40,9 @@
 *.tsbuildinfo
 next-env.d.ts
 
-<<<<<<< HEAD
-.vscode/* 
-=======
 
 *.pdf
 
 
 teamskills-474117-5ac11a782ba3.json
->>>>>>> ec46f282
+.vscode/* 